--- conflicted
+++ resolved
@@ -24,7 +24,6 @@
   const { data: allSubmissions = [], isLoading: loadingSubmissions } = useQuery({
     queryKey: ['reports-submissions', user?.role, user?.department],
     queryFn: async () => {
-<<<<<<< HEAD
       if (user?.role === 'hod') {
         // For HoD, get only submissions from their department
         const { data, error } = await supabase
@@ -72,14 +71,6 @@
         const response = await submissionService.getAllSubmissions();
         return response.data || [];
       }
-=======
-
-      
-      // For both HoD and admin, get all submissions
-      const response = await submissionService.getAllSubmissions();
-
-      return response.data || [];
->>>>>>> 302aa9f9
     },
     enabled: !!user && ['hod', 'admin'].includes(user.role),
   });
@@ -116,11 +107,8 @@
     return false;
   });
 
-<<<<<<< HEAD
-=======
-
-
->>>>>>> 302aa9f9
+
+
   // Filter by timeframe
   const timeFilteredSubmissions = filteredSubmissions.filter((submission: Submission) => {
     const submissionDate = new Date(submission.createdAt);
