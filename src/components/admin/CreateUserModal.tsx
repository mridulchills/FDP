
import React, { useState } from 'react';
import { useMutation, useQuery, useQueryClient } from '@tanstack/react-query';
import { Dialog, DialogContent, DialogHeader, DialogTitle } from '@/components/ui/dialog';
import { Button } from '@/components/ui/button';
import { Input } from '@/components/ui/input';
import { Label } from '@/components/ui/label';
import { Select, SelectContent, SelectItem, SelectTrigger, SelectValue } from '@/components/ui/select';
import { useToast } from '@/hooks/use-toast';
import { supabase } from '@/integrations/supabase/client';
import { Save, X } from 'lucide-react';

interface CreateUserModalProps {
  isOpen: boolean;
  onClose: () => void;
  editUser?: any;
}

export const CreateUserModal: React.FC<CreateUserModalProps> = ({ isOpen, onClose, editUser }) => {
  const { toast } = useToast();
  const queryClient = useQueryClient();
  const [formData, setFormData] = useState({
    name: editUser?.name || '',
    email: editUser?.email || '',
    employee_id: editUser?.employee_id || '',
    role: editUser?.role || 'faculty',
    department_id: editUser?.department_id || '',
    designation: editUser?.designation || '',
    institution: editUser?.institution || 'NMIT',
    password: '', // Only used for new users
  });
  const [showPassword, setShowPassword] = useState<string | null>(null);

  const { data: departments = [] } = useQuery({
    queryKey: ['departments'],
    queryFn: async () => {
      const { data, error } = await supabase.from('departments').select('*').order('name');
      if (error) throw error;
      return data;
    },
  });

  const createUserMutation = useMutation({
    mutationFn: async (userData: any) => {
      if (editUser) {
        // Update existing user (do not update password or auth_user_id)
        const { error } = await supabase
          .from('users')
          .update({
            name: userData.name,
            email: userData.email,
            employee_id: userData.employee_id,
            role: userData.role,
            department_id: userData.department_id,
            designation: userData.designation,
            institution: userData.institution,
          })
          .eq('id', editUser.id);
        if (error) throw error;
      } else {
        // Create new user using Edge Function
        const { data, error } = await supabase.functions.invoke('create-user', {
          body: {
            name: userData.name,
            email: userData.email,
            employee_id: userData.employee_id,
            role: userData.role,
            department_id: userData.department_id,
            designation: userData.designation,
            institution: userData.institution,
            password: userData.password,
          },
        });

        if (error) throw error;
        if (data.error) throw new Error(data.error);

        setShowPassword(userData.password);
      }
    },
    onSuccess: () => {
      queryClient.invalidateQueries({ queryKey: ['all-users'] });
      toast({
        title: editUser ? 'User Updated' : 'User Created Successfully',
        description: editUser
          ? 'User has been updated successfully.'
          : 'User has been created and login credentials have been sent via email.',
        duration: 5000,
      });
      setShowPassword(null);
      onClose();
    },
    onError: (error: any) => {
      toast({
        title: 'Error',
        description: error.message,
        variant: 'destructive',
      });
    },
  });

  const handleSubmit = (e: React.FormEvent) => {
    e.preventDefault();
    createUserMutation.mutate(formData);
  };

  const handleInputChange = (field: string, value: string) => {
    setFormData(prev => ({ ...prev, [field]: value }));
  };

  React.useEffect(() => {
    if (editUser) {
      setFormData({
        name: editUser.name || '',
        email: editUser.email || '',
        employee_id: editUser.employee_id || '',
        role: editUser.role || 'faculty',
        department_id: editUser.department_id || '',
        designation: editUser.designation || '',
        institution: editUser.institution || 'NMIT',
        password: '', // Always blank for edit
      });
    } else {
      setFormData({
        name: '',
        email: '',
        employee_id: '',
        role: 'faculty',
        department_id: '',
        designation: '',
        institution: 'NMIT',
        password: '',
      });
    }
  }, [editUser, isOpen]);

  return (
    <Dialog open={isOpen} onOpenChange={onClose}>
      <DialogContent className="max-w-md">
        <DialogHeader>
          <DialogTitle className="flex items-center gap-2">
            {editUser ? 'Edit User' : 'Create New User'}
          </DialogTitle>
        </DialogHeader>
        <form onSubmit={handleSubmit} className="space-y-4">
          <div className="grid grid-cols-2 gap-4">
            <div className="space-y-2">
              <Label htmlFor="name">Full Name</Label>
              <Input
                id="name"
                value={formData.name}
                onChange={(e) => handleInputChange('name', e.target.value)}
                required
              />
            </div>
            <div className="space-y-2">
              <Label htmlFor="employee_id">Employee ID</Label>
              <Input
                id="employee_id"
                value={formData.employee_id}
                onChange={(e) => handleInputChange('employee_id', e.target.value)}
                required
              />
            </div>
          </div>
          <div className="space-y-2">
            <Label htmlFor="email">Email</Label>
            <Input
              id="email"
              type="email"
              value={formData.email}
              onChange={(e) => handleInputChange('email', e.target.value)}
              required
            />
          </div>
          {/* Password field only for new users */}
          {!editUser && (
            <div className="space-y-2">
              <Label htmlFor="password">Password</Label>
              <Input
                id="password"
                type="password"
                value={formData.password}
                onChange={(e) => handleInputChange('password', e.target.value)}
                required
              />
            </div>
          )}
          <div className="grid grid-cols-2 gap-4">
            <div className="space-y-2">
              <Label htmlFor="role">Role</Label>
              <Select value={formData.role} onValueChange={(value) => handleInputChange('role', value)}>
                <SelectTrigger>
                  <SelectValue />
                </SelectTrigger>
                <SelectContent>
                  <SelectItem value="faculty">Faculty</SelectItem>
                  <SelectItem value="hod">Head of Department</SelectItem>
<<<<<<< HEAD
                  <SelectItem value="admin">Faculty Development Cell</SelectItem>
=======
                  <SelectItem value="admin">Administrator</SelectItem>
>>>>>>> f4ef15ae
                  <SelectItem value="accounts">Accounts</SelectItem>
                </SelectContent>
              </Select>
            </div>
            <div className="space-y-2">
              <Label htmlFor="department">Department</Label>
              <Select value={formData.department_id} onValueChange={(value) => handleInputChange('department_id', value)}>
                <SelectTrigger>
                  <SelectValue placeholder="Select department" />
                </SelectTrigger>
                <SelectContent>
                  {departments.map((dept) => (
                    <SelectItem key={dept.id} value={dept.id}>
                      {dept.name}
                    </SelectItem>
                  ))}
                </SelectContent>
              </Select>
            </div>
          </div>
          <div className="space-y-2">
            <Label htmlFor="designation">Designation</Label>
            <Input
              id="designation"
              value={formData.designation}
              onChange={(e) => handleInputChange('designation', e.target.value)}
              placeholder="e.g., Assistant Professor"
              required
            />
          </div>
          <div className="flex justify-end gap-2 pt-4">
            <Button type="button" variant="outline" onClick={onClose}>
              <X size={16} className="mr-2" />
              Cancel
            </Button>
            <Button type="submit" disabled={createUserMutation.isPending}>
              <Save size={16} className="mr-2" />
              {createUserMutation.isPending ? 'Saving...' : (editUser ? 'Update' : 'Create')}
            </Button>
          </div>
        </form>
      </DialogContent>
    </Dialog>
  );
};<|MERGE_RESOLUTION|>--- conflicted
+++ resolved
@@ -196,11 +196,7 @@
                 <SelectContent>
                   <SelectItem value="faculty">Faculty</SelectItem>
                   <SelectItem value="hod">Head of Department</SelectItem>
-<<<<<<< HEAD
                   <SelectItem value="admin">Faculty Development Cell</SelectItem>
-=======
-                  <SelectItem value="admin">Administrator</SelectItem>
->>>>>>> f4ef15ae
                   <SelectItem value="accounts">Accounts</SelectItem>
                 </SelectContent>
               </Select>
