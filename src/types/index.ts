--- conflicted
+++ resolved
@@ -22,26 +22,16 @@
 }
 
 export type SubmissionStatus = 
-<<<<<<< HEAD
   | 'Pending Faculty Development Cell Approval'
   | 'Approved by Faculty Development Cell'
   | 'Rejected by Faculty Development Cell'
-=======
-  | 'Pending Admin Approval'
-  | 'Approved by Admin'
-  | 'Rejected by Admin'
->>>>>>> f4ef15ae
   | 'Pending HoD Approval'
   | 'Approved by HoD'
   | 'Rejected by HoD'
   | 'Pending Accounts Approval'
   | 'Approved by Accounts'
-<<<<<<< HEAD
-  | 'Rejected by Accounts';
-=======
   | 'Rejected by Accounts'
   | 'Completed';
->>>>>>> f4ef15ae
 
 export type ModuleType = 'attended' | 'organized' | 'certification';
 
@@ -53,10 +43,7 @@
   documentUrl?: string;
   facultyDevelopmentCellComment?: string;
   hodComment?: string;
-<<<<<<< HEAD
-=======
   adminComment?: string;
->>>>>>> f4ef15ae
   accountsComment?: string;
   createdAt: string;
   updatedAt: string;
