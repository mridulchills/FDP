--- conflicted
+++ resolved
@@ -177,15 +177,6 @@
               <SelectTrigger>
                 <SelectValue placeholder="Filter by role" />
               </SelectTrigger>
-<<<<<<< HEAD
-              <SelectContent>
-                <SelectItem value="all">All Roles</SelectItem>
-                <SelectItem value="faculty">Faculty</SelectItem>
-                <SelectItem value="hod">Head of Department</SelectItem>
-                <SelectItem value="admin">Faculty Development Cell</SelectItem>
-                <SelectItem value="accounts">Accounts</SelectItem>
-              </SelectContent>
-=======
                 <SelectContent>
                   <SelectItem value="all">All Roles</SelectItem>
                   <SelectItem value="faculty">Faculty</SelectItem>
@@ -193,7 +184,6 @@
                   <SelectItem value="admin">Administrator</SelectItem>
                   <SelectItem value="accounts">Accounts</SelectItem>
                 </SelectContent>
->>>>>>> f4ef15ae
             </Select>
 
             <Select value={departmentFilter} onValueChange={setDepartmentFilter}>
